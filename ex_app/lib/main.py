--- conflicted
+++ resolved
@@ -115,17 +115,12 @@
 
 @asynccontextmanager
 async def lifespan(_app: FastAPI):
-<<<<<<< HEAD
-    global taskprocessing_type
+    global TASKPROCESSING_TYPE
     set_handlers(
         APP,
         enabled_handler,
         trigger_handler=trigger_handler,
     )
-=======
-    global TASKPROCESSING_TYPE
-    set_handlers(APP, enabled_handler)
->>>>>>> 7937e8dc
     nc = NextcloudApp()
     if nc.srv_version.get("major") < 32:
         TASKPROCESSING_TYPE = "kokoro:text2speech"
@@ -142,6 +137,7 @@
 TRIGGER = Event()
 WAIT_INTERVAL = 5
 WAIT_INTERVAL_WITH_TRIGGER = 5 * 60
+
 
 def background_thread_task():
     nc = NextcloudApp()
@@ -281,22 +277,22 @@
     # In case of an error, a non-empty short string should be returned, which will be shown to the NC administrator.
     return ""
 
+
 # Will only be called on Nextcloud 33+
-def trigger_handler(providerId: str):
-    global TRIGGER
+def trigger_handler(_: str):
     TRIGGER.set()
+
 
 # Wait for `interval` seconds or `WAIT_INTERVAL` if `interval` is not set
 # If `TRIGGER` gets set in the meantime, we override `WAIT_INTERVAL` with WAIT_INTERVAL_WITH_TRIGGER
-def wait_for_task(interval = None):
-    global TRIGGER
+def wait_for_task(interval=None):
     global WAIT_INTERVAL
-    global WAIT_INTERVAL_WITH_TRIGGER
     if interval is None:
         interval = WAIT_INTERVAL
     if TRIGGER.wait(timeout=interval):
         WAIT_INTERVAL = WAIT_INTERVAL_WITH_TRIGGER
     TRIGGER.clear()
+
 
 if __name__ == "__main__":
     # Creates the storage directory for the models
